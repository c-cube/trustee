--- conflicted
+++ resolved
@@ -121,38 +121,6 @@
     exited: bool,
 }
 
-<<<<<<< HEAD
-// NOTE: modify `INSTR_CORE` below when modifying this.
-/// Core operations: control flow and arithmetic.
-#[repr(u8)]
-#[derive(Clone, Copy, PartialEq, Eq)]
-enum InstrCore {
-    Def,
-    Dup,
-    Swap,
-    Drop,
-    Rot,
-    Begin,
-    End,
-    Eq,
-    Lt,
-    Gt,
-    Leq,
-    Geq,
-    Add,
-    Mul,
-    Sub,
-    Div,
-    Mod,
-    PrintPop,
-    PrintStack,
-    Inspect,
-    Clear,
-    /// Load a source string
-    Source,
-    /// Read a file into a source string
-    LoadFile,
-=======
 /// Index in the array of slots.
 #[derive(Copy, Clone, PartialEq)]
 struct SlotIdx(u8);
@@ -235,7 +203,6 @@
     // - `JumpIfFalse(SlotIdx, offset:i16)`
     /// Error.
     Trap,
->>>>>>> e113948c
 }
 
 /// A custom instruction implemented in rust.
@@ -1249,57 +1216,18 @@
             Chunk(k::Ref::new(c))
         }
 
-<<<<<<< HEAD
-    /// All the core instructions.
-    const INSTR_CORE: &'static [InstrCore] = {
-        use InstrCore::*;
-        &[
-            Def, Dup, Swap, Drop, Rot, Eq, Lt, Gt, Leq, Geq, Add, Mul, Sub,
-            Div, Mod, PrintStack, Clear, PrintPop, Inspect, Source, LoadFile,
-            Begin, End,
-        ]
-    };
-=======
         #[inline]
         pub fn get_slot_(&mut self, i: SlotIdx) -> &mut CompilerSlot {
             &mut self.slots[i.0 as usize]
         }
->>>>>>> e113948c
 
         /// Ensure the value is in `self.locals`, return its index.
         pub fn allocate_local_(&mut self, v: Value) -> Result<LocalIdx> {
             logdebug!("compiler(name={:?}): push local {}", self.name, v);
 
-<<<<<<< HEAD
-            match self {
-                I::Def => "def",
-                I::Dup => "dup",
-                I::Swap => "swap",
-                I::Drop => "drop",
-                I::Rot => "rot",
-                I::Begin => "begin",
-                I::End => "end",
-                I::Eq => "eq",
-                I::Lt => "lt",
-                I::Gt => "gt",
-                I::Leq => "leq",
-                I::Geq => "geq",
-                I::Add => "add",
-                I::Mul => "mul",
-                I::Sub => "sub",
-                I::Div => "div",
-                I::Mod => "mod",
-                I::PrintPop => "==",
-                I::PrintStack => "pstack",
-                I::Inspect => "inspect",
-                I::Clear => "clear",
-                I::Source => "source",
-                I::LoadFile => "load_file",
-=======
             // see if `v` is a local already.
             if let Some((i, _)) = self.locals.iter().enumerate().find(|(_, v2)| *v2 == &v) {
                 return Ok(LocalIdx(i as u8));
->>>>>>> e113948c
             }
 
             // else push a new local
@@ -1392,12 +1320,6 @@
                 if sl.var_name.is_some() {
                     panic!("deallocating top slot that is a named var")
                 }
-<<<<<<< HEAD
-                I::Dup => match st.stack.last() {
-                    Some(v) => {
-                        let v = v.clone();
-                        st.stack.push(v)
-=======
             }
         }
 
@@ -1655,7 +1577,6 @@
                         name: None,
                         slots: vec![],
                         parent: None,
->>>>>>> e113948c
                     }
                 };
             };
